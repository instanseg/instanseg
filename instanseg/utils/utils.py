#!/usr/bin/python

import json
import os
import fastremap
import numpy as np
import tifffile
import torch
from matplotlib import pyplot as plt
import warnings
from typing import Union
from pathlib import Path
import rasterio.features
from rasterio.transform import Affine
from matplotlib.colors import LinearSegmentedColormap
import colorcet as cc
import matplotlib as mpl
import os
import numpy as np
import matplotlib.pyplot as plt
import torch
import tifffile
from typing import Optional, List
import geojson

def moving_average(x, w):
    """Moving average of an array x with window size w"""
    return np.convolve(x, np.ones(w), 'valid') / w


def plot_average(train, test, clip=99, window_size=10):
    fig = plt.figure(figsize=(10, 10))
    clip_val = np.percentile(test, [clip])
    test = np.clip(test, 0, clip_val[0])
    clip_val = np.percentile(train, [clip])
    train = np.clip(train, 0, clip_val[0])
    plt.plot(moving_average(test, window_size), label="test")
    plt.plot(moving_average(train, window_size), label="train")
    plt.legend()
    return fig


def labels_to_features(lab: np.ndarray,
                       object_type='annotation',
                       connectivity: int = 4,
                       transform: Affine = None,
                       downsample: float = 1.0,
                       include_labels: bool = False,
                       classification: str = None,
                       offset: int = None) -> geojson.FeatureCollection:
    """
    Create a GeoJSON FeatureCollection from a labeled image.

    :param classification: Optional classification added to output features.
    :param offset: Offset added to x coordinates of output features.
    :return: A GeoJSON FeatureCollection.
    """
    features = []

    # Ensure types are valid
    if lab.dtype == bool:
        mask = lab
        lab = lab.astype(np.uint8)
    else:
        mask = lab != 0

    # Create transform from downsample if needed
    if transform is None:
        transform = Affine.scale(downsample)

    # Trace geometries
    for i, obj in enumerate(rasterio.features.shapes(lab, mask=mask,
                                                     connectivity=connectivity, transform=transform)):

        # Create properties
        props = dict(object_type=object_type)
        if include_labels:
            props['measurements'] = [{'name': 'Label', 'value': i}]
        #  pdb.set_trace()

        # Just to show how a classification can be added
        if classification is not None:
            props['classification'] = classification

        if offset is not None:
            coordinates = obj[0]['coordinates']
            coordinates = [
                [(int(x[0] + offset[0]), int(x[1] + offset[1])) for x in coordinates[0]]]
            obj[0]['coordinates'] = coordinates

        po = geojson.Feature(geometry = obj[0], properties=props)

        features.append(po)
    return geojson.FeatureCollection(features)


def interp(image: np.ndarray, shape: float = None, scale:float = None):

    from scipy import interpolate
    x = np.array(range(image.shape[1]))
    y = np.array(range(image.shape[0]))
    interpolate_fn = interpolate.interp2d(x, y, image)

    if shape:
        x_new = np.linspace(0, image.shape[1] - 1, shape[1])
        y_new = np.linspace(0, image.shape[0] - 1, shape[0])
    elif scale:
        x_new = np.linspace(0, image.shape[1] - 1, int(np.floor(image.shape[1] * scale) + 1))
        y_new = np.linspace(0, image.shape[0] - 1, int(np.floor(image.shape[0] * scale) + 1))
    
    znew = interpolate_fn(x_new, y_new)
    return znew



def apply_cmap(x,
               fg_mask: np.ndarray = None,
               cmap: str = "coolwarm_r",
               bg_intensity: int = 255,
               normalize: bool = True):
    """
    Apply a colormap to an image, with a background mask.
    x  and fg_mask should have the same shape, and be numpy arrays.

    """
    import matplotlib.cm as cm
    import matplotlib
    norm = matplotlib.colors.Normalize(vmin=1, vmax=10)

    if fg_mask is None:
        fg_mask = (x != 0).squeeze()
    x_clone = x.copy().astype(np.float32)
    x_clone = x_clone.squeeze()
    fg_clone = x_clone[fg_mask]
    cmap = matplotlib.colormaps.get_cmap(cmap)
    m = cm.ScalarMappable(cmap=cmap,norm = norm)

    rgba_image = m.to_rgba(fg_clone)
    canvas = np.zeros((x_clone.shape[0], x_clone.shape[1], 4)).astype(np.float32)
    canvas[fg_mask] = rgba_image
    canvas = (canvas[:, :, :3] * 255).astype(np.uint8)
    canvas[fg_mask == 0] = bg_intensity
    return canvas







def show_images(*img_list, clip_pct=None, titles=None, save_str=False, n_cols=3, axes=False, cmap="viridis",
                labels=None,
                dpi=None, timer_flag=None, colorbar=True, **args):
    """Designed to plot torch tensor and numpy arrays in windows robustly"""

    if labels is None:
        labels = []
    if titles is None:
        titles = []
    if dpi:
        mpl.rcParams['figure.dpi'] = dpi

    img_list = [img for img in img_list]
    if isinstance(img_list[0], list):
        img_list = img_list[0]

    rows = (len(img_list) - 1) // n_cols + 1
    columns = np.min([n_cols, len(img_list)])
    fig = plt.figure(figsize=(5 * (columns + 1), 5 * (rows + 1)))

    fig.tight_layout()
    grid = plt.GridSpec(rows, columns, figure=fig)
    grid.update(wspace=0.2, hspace=0, left=None, right=None, bottom=None, top=None)

    for i, img in enumerate(img_list):

        if torch.is_tensor(img):
            img = torch.squeeze(img).detach().cpu().numpy()
        img = np.squeeze(img)
        if len(img.shape) > 2:
            img = np.moveaxis(img, np.argmin(img.shape), -1)
            if img.shape[-1] > 4 or img.shape[-1] == 2:
                plt.close()
                show_images([img[..., i] for i in range(img.shape[-1])], clip_pct=clip_pct,
                            titles=["Channel:" + str(i) for i in range(img.shape[-1])], save_str=save_str,
                            n_cols=n_cols, axes=axes, cmap=cmap, colorbar=colorbar)
                continue
        ax1 = plt.subplot(grid[i])
        if not axes:
            plt.axis('off')
        if clip_pct is not None:
            print(np.percentile(img.ravel(), clip_pct), np.percentile(img.ravel(), 100 - clip_pct))
            im = ax1.imshow(img, vmin=np.percentile(img.ravel(), clip_pct),
                            vmax=np.percentile(img.ravel(), 100 - clip_pct))
        if i in labels:
            img = img.astype(int)
            img = fastremap.renumber(img)[0]
            n_instances = len(fastremap.unique(img))
            glasbey_cmap = cc.cm.glasbey_bw_minc_20_minl_30_r.colors
            glasbey_cmap[0] = [0, 0, 0]  # Set bg to black
            cmap_lab = LinearSegmentedColormap.from_list('my_list', glasbey_cmap, N=n_instances)
            im = ax1.imshow(img, cmap=cmap_lab, interpolation='nearest')
        else:
            im = ax1.imshow(img, cmap=cmap, **args)
        if colorbar:
            plt.colorbar(im, ax=ax1, fraction=0.046, pad=0.04)
        if i < len(titles):
            ax1.set_title(titles[i])
    if not save_str:
        # plt.tight_layout()

        if timer_flag is not None:
            plt.show(block=False)
            plt.pause(timer_flag)
            plt.close()

        plt.show()

    if save_str:
        plt.savefig(str(save_str) + ".png", bbox_inches='tight')
        plt.close()
        return None




def display_as_grid(display_list,
                    ncols: int,
                    padding: int = 2,
                    left_titles: Optional[List[str]] = None,
                    top_titles = None,
                    right_side = None,
                    title_height: int = 20,
                    fontsize: float = 12):

    from instanseg.utils.augmentations import Augmentations
    Augmenter = Augmentations()

    tensor_list = []
    for i in display_list:
        disp_tensor = Augmenter.to_tensor(i,normalize = False)[0].to("cpu")
        h,w = disp_tensor.shape[1:]
        tensor_list.append(disp_tensor / disp_tensor.max())

    from torchvision.utils import make_grid

    grid = make_grid(tensor_list, nrow=ncols, padding=padding, pad_value=1)

    fig  = plt.figure(figsize=(10, 10))
    plt.imshow(grid.numpy().transpose(1, 2, 0))
    plt.axis('off')


    if left_titles is not None:
        for idx, dataset in enumerate(left_titles):
            plt.text(-title_height, idx * h + int((h/2)) + 2 * idx , dataset, fontsize=fontsize, color='black', verticalalignment='center', rotation = "vertical")
    if top_titles is not None:
        for idx, dataset in enumerate(top_titles):
            plt.text(idx * w + int((w/2)),  -title_height , dataset, fontsize=fontsize, color='black', verticalalignment = 'center', horizontalalignment='center', rotation = "horizontal")
    if right_side is not None:
        for idx, dataset in enumerate(right_side):
            plt.text(5 * w + 10, idx * h + int((h/2)) + 2 * idx , dataset, fontsize = fontsize, color='black', verticalalignment='center', rotation = 270)
    
    return fig

def _scale_length(size: float, pixel_size: float, do_round=True) -> float:
    """
    Convert length in calibrated units to a length in pixels
    """
    size_pixels = size / pixel_size
    return np.round(size_pixels) if do_round else size_pixels


def _scale_area(size: float, pixel_size: float, do_round=True) -> float:
    """
    Convert area in calibrated units to an area in pixels
    """
    size_pixels = size / (pixel_size * pixel_size)
    return np.round(size_pixels) if do_round else size_pixels


def _move_channel_axis(img: Union[np.ndarray, torch.Tensor], to_back: bool = False) -> Union[np.ndarray, torch.Tensor]:
    if isinstance(img, np.ndarray):
        img = img.squeeze()
        if img.ndim != 3:
            if img.ndim == 2:
                img = img[None,]
            if img.ndim != 3:
                raise ValueError("Input array should be 3D or 2D")
        ch = np.argmin(img.shape)
        if to_back:
            return np.rollaxis(img, ch, 3)

        return np.rollaxis(img, ch, 0)
    elif isinstance(img, torch.Tensor):
        if img.dim() != 3:
            if img.dim() == 2:
                img = img[None,]
            if img.dim() != 3:
                raise ValueError("Input array should be 3D or 2D")
        ch = np.argmin(img.shape)
        if to_back:
            return img.movedim(ch, -1)
        return img.movedim(ch, 0)


def percentile_normalize(img: Union[np.ndarray, torch.Tensor],
                         percentile: float = 0.1,
                         subsampling_factor: int = 1,
                         epsilon: float = 1e-3):

    if isinstance(img, np.ndarray):
        assert img.ndim == 2 or img.ndim == 3, "Image must be 2D or 3D, got image of shape" + str(img.shape)
        img = np.atleast_3d(img)
        channel_axis = np.argmin(img.shape)
        img = _move_channel_axis(img, to_back=True)

        for c in range(img.shape[-1]):
            im_temp = img[::subsampling_factor, ::subsampling_factor, c]
            (p_min, p_max) = np.percentile(im_temp, [percentile, 100 - percentile])
            img[:, :, c] = (img[:, :, c] - p_min) / max(epsilon, p_max - p_min)
       # img = img / np.maximum(0.01, np.max(img))
        return np.moveaxis(img, 2, channel_axis)

    elif isinstance(img, torch.Tensor):
        assert img.ndim == 2 or img.ndim == 3, "Image must be 2D or 3D, got image of shape" + str(img.shape)
        img = torch.atleast_3d(img)
        channel_axis = np.argmin(img.shape)
        img = _move_channel_axis(img, to_back=True)
        for c in range(img.shape[-1]):
            im_temp = img[::subsampling_factor, ::subsampling_factor, c]
            if img.is_cuda or img.is_mps:
                (p_min, p_max) = torch.quantile(im_temp, torch.tensor([percentile / 100, (100 - percentile) / 100],device = im_temp.device))
            else:
                (p_min, p_max) = np.percentile(im_temp.cpu(), [percentile, 100 - percentile])
            img[:, :, c] = (img[:, :, c] - p_min) / max(epsilon, p_max - p_min)
       # img = img / np.maximum(0.01, torch.max(img))
        return img.movedim(2, channel_axis)


def generate_colors(num_colors: int):
    import colorsys
    # Calculate the equally spaced hue values
    hues = [i / float(num_colors) for i in range(num_colors)]

    # Generate RGB colors
    rgb_colors = [list(colorsys.hsv_to_rgb(hue, 1.0, 1.0)) for hue in hues]

    return rgb_colors


def export_annotations_and_images(output_dir, original_image, lab, base_name=None):
    from pathlib import Path
    import os
    if os.path.isfile(output_dir):
        base_name = Path(output_dir).stem
        output_dir = Path(output_dir).parent
    else:
        if not os.path.exists(output_dir):
            os.mkdir(output_dir)
            if base_name is None:
                base_name = "image"

    image = np.atleast_3d(np.squeeze(np.array(original_image)))
    image = _move_channel_axis(image)

    if image.shape[0] == 3:

        features = labels_to_features(lab.astype(np.int32), object_type='annotation', include_labels=True,
                                      classification=None)
        geojson = json.dumps(features)
        with open(os.path.join(output_dir, str(base_name) + '_labels.geojson'), "w") as outfile:
            outfile.write(geojson)

        save_image_with_label_overlay(image, lab, output_dir=output_dir, label_boundary_mode='thick', alpha=0.8,
                                      base_name=base_name)

    else:
        warnings.warn("Did not attempt to save image of shape:")
        print(image.shape)


import matplotlib.colors as mcolors
def color_name_to_rgb(color_name: str):
    """
    Convert a color name to its corresponding RGB values.
    
    :param color_name: The name of the color.
    
    :return: A tuple containing the RGB values.
    """
    return mcolors.to_rgb(color_name)

#
def save_image_with_label_overlay(im: np.ndarray,
                                  lab: np.ndarray,
                                  output_dir: str = "./",
                                  base_name: str = 'image',
                                  clip_percentile: float = 1.0,
                                  scale_per_channel: bool = None,
                                  label_boundary_mode="inner",
                                  label_colors=None,
                                  alpha=1.0,
                                  thickness=3,
                                  return_image=False):
    """
    Save an image as RGB alongside a corresponding label overlay.
    This can be used to quickly visualize the results of a segmentation, generally using the
    default image viewer of the operating system.

    :param im: Image to save. If this is an 8-bit RGB image (channels-last) it will be used as-is,
               otherwise it will be converted to RGB
    :param lab: Label image to overlay
    :param output_dir: Directory to save to
    :param base_name: Base name for the image files to save
    :param clip_percentile: Percentile to clip the image at. Used during RGB conversion, if needed.
    :param scale_per_channel: Whether to scale each channel independently during RGB conversion.
    :param label_boundary_mode: A boundary mode compatible with scikit-image find_boundaries;
                                one of 'thick', 'inner', 'outer', 'subpixel'. If None, the lab is used directly.
    :param alpha: Alpha value for the underlying image when using the overlay.
                  Setting this less than 1 can help the overlay stand out more prominently.
    :return: The input image with corresponding label overlay if lab is a torch Tensor, or nothing otherwise.
    """

    import imageio
    from skimage.color import label2rgb
    from skimage.segmentation import find_boundaries
    from skimage import morphology

    if isinstance(im, torch.Tensor):
        im = torch.clamp(im,0,1).cpu().numpy() * 255 
        im = _move_channel_axis(im,to_back = True).astype(np.uint8)


    if isinstance(lab, torch.Tensor):
        lab = _move_channel_axis(torch.atleast_3d(lab.squeeze())).cpu().numpy()
        
        if lab.shape[0] == 1:
            lab = lab[0]
            image_overlay = save_image_with_label_overlay(im,lab=lab,return_image=True, label_boundary_mode="thick", label_colors=label_colors,thickness=5,alpha=1)
        elif lab.shape[0] == 2:
            nuclei_labels_for_display = lab[0]
            cell_labels_for_display = lab[1] 
            bg = (lab.sum(0) == 0)

            if label_boundary_mode is None:
                from palettable.scientific import diverging as div
                colour_cells = list((np.array(div.Berlin_12.colors[1]) /255))
                colour_nuclei = list( np.array(div.Berlin_12.colors[11] ) /255)
                image_overlay = save_image_with_label_overlay(im,lab=cell_labels_for_display,return_image=True, label_boundary_mode=None, label_colors=colour_cells,thickness=1, alpha = 1)
                image_overlay = save_image_with_label_overlay(image_overlay,lab=nuclei_labels_for_display,return_image=True, label_boundary_mode=None, label_colors=colour_nuclei,thickness=1, alpha = 1)
                image_overlay = save_image_with_label_overlay(image_overlay,lab=nuclei_labels_for_display,return_image=True, label_boundary_mode="thick", label_colors="black",thickness=1, alpha = 1)
                image_overlay = save_image_with_label_overlay(image_overlay,lab=cell_labels_for_display,return_image=True, label_boundary_mode= "thick", label_colors="black",thickness=1, alpha = 1) 
                image_overlay[bg] = (255,255,255)
            else:
                image_overlay = save_image_with_label_overlay(im,lab=cell_labels_for_display,return_image=True, label_boundary_mode=label_boundary_mode, label_colors="cyan",thickness=1, alpha = 1)
                image_overlay = save_image_with_label_overlay(image_overlay,lab=nuclei_labels_for_display,return_image=True, label_boundary_mode=label_boundary_mode, label_colors="magenta",thickness=1, alpha = 1)
        return image_overlay



    # Check if we have an RGB, channels-last image already
    if im.dtype == np.uint8 and im.ndim == 3 and im.shape[2] == 3:
        im_rgb = im.copy()
    else:
        im_rgb = _to_rgb_channels_last(im, clip_percentile=clip_percentile, scale_per_channel=scale_per_channel)

    # Convert labels to boundaries, if required
    if label_boundary_mode is not None:
        bw_boundaries = find_boundaries(lab, mode=label_boundary_mode)
        lab = lab.copy()
        # Need to expand labels for outer boundaries, but have to avoid overwriting known labels
        if label_boundary_mode in ['thick', 'outer']:
            lab2 = morphology.dilation(lab, footprint=np.ones((thickness, thickness)))
            mask_dilated = bw_boundaries & (lab == 0)

            lab[mask_dilated] = lab2[mask_dilated]
        lab[~bw_boundaries] = 0
        mask_temp = bw_boundaries
    else:
        mask_temp = lab != 0

    # Create a labels displayed
    if label_colors is None:
        lab_overlay = label2rgb(lab).astype(np.float32)
    elif label_colors == "red":
        lab_overlay = np.zeros((lab.shape[0], lab.shape[1], 3))
        lab_overlay[lab > 0, 0] = 1
    elif label_colors == "green":
        lab_overlay = np.zeros((lab.shape[0], lab.shape[1], 3))
        lab_overlay[lab > 0, 1] = 1
    elif label_colors == "blue":
        lab_overlay = np.zeros((lab.shape[0], lab.shape[1], 3))
        lab_overlay[lab > 0, 2] = 1
    else:
        if type(label_colors) == str:
            label_colors = color_name_to_rgb(label_colors)
        lab_overlay = np.zeros((lab.shape[0], lab.shape[1], 3))
        lab_overlay[lab > 0] = label_colors
    # else:
    #     raise Exception("label_colors must be red, green, blue or None")

    im_overlay = im_rgb.copy()
    for c in range(im_overlay.shape[-1]):
        im_temp = im_overlay[..., c]
        lab_temp = lab_overlay[..., c]
        im_temp[mask_temp] = (lab_temp[mask_temp] * 255).astype(np.uint8)

    # Make main image translucent, if needed
    if alpha != 1.0:
        alpha_channel = (mask_temp * 255.0).astype(np.uint8)
        alpha_channel[~mask_temp] = alpha * 255
        im_overlay = np.dstack((im_overlay, alpha_channel))
    if return_image:
        return im_overlay

    if base_name is None:
        base_name = "image"

    print(f"Exporting image to {os.path.join(output_dir, f'{base_name}.png')}")
    imageio.imwrite(os.path.join(output_dir, f'{base_name}.png'), im_rgb)
    imageio.imwrite(os.path.join(output_dir, f'{base_name}_overlay.png'), im_overlay)

def display_cells_and_nuclei(lab):
    display = save_image_with_label_overlay(torch.zeros((lab.shape[-2],lab.shape[-1],3)), lab, return_image= True, label_boundary_mode=None,alpha = 1)
    return display

def display_colourized(mIF, random_seed = 0):
    from instanseg.utils.augmentations import Augmentations
    Augmenter=Augmentations()

    mIF = Augmenter.to_tensor(mIF, normalize=False)[0]
    if mIF.shape[0]!=3:
        colour_render,_ = Augmenter.colourize(mIF, random_seed = random_seed)
    else:
        colour_render = Augmenter.to_tensor(mIF, normalize=True)[0]
    colour_render = torch.clamp_(colour_render, 0, 1)
    colour_render = _move_channel_axis(colour_render,to_back = True).detach().numpy()*255
    return colour_render.astype(np.uint8)

def _display_overlay(im, lab):
    assert lab.ndim == 4, "lab must be 4D"
    assert im.ndim == 3, "im must be 3D"
    output_dimension = lab.shape[1]

    im_for_display = display_colourized(im)

    if output_dimension ==1: #Nucleus or cell mask]
        labels_for_display = lab[0,0].cpu().numpy() #Shape is 1,H,W
        image_overlay = save_image_with_label_overlay(im_for_display,lab=labels_for_display,return_image=True, label_boundary_mode="thick", label_colors=None,thickness=10,alpha=0.5)
    elif output_dimension ==2: #Nucleus and cell mask
        nuclei_labels_for_display = lab[0,0].cpu().numpy()
        cell_labels_for_display = lab[0,1].cpu().numpy() #Shape is 1,H,W
        image_overlay = save_image_with_label_overlay(im_for_display,lab=nuclei_labels_for_display,return_image=True, label_boundary_mode="thick", label_colors="red",thickness=10)
        image_overlay = save_image_with_label_overlay(image_overlay,lab=cell_labels_for_display,return_image=True, label_boundary_mode="inner", label_colors="green",thickness=1)
    return image_overlay

def _to_rgb_channels_last(im: np.ndarray,
                          clip_percentile: float = 1.0,
                          scale_per_channel: bool = True,
                          input_channels_first: bool = True) -> np.ndarray:
    """
    Convert an image to RGB, ensuring the output has channels-last ordering.
    """

    if im.ndim < 2 or im.ndim > 3:
        raise ValueError(f"Number of dimensions should be 2 or 3! Image has shape {im.shape}")
    if im.ndim == 3:
        if input_channels_first:
            im = np.moveaxis(im, source=0, destination=-1)
        if im.shape[-1] != 3:
            im = im.mean(axis=-1)
    if im.ndim > 2 and scale_per_channel:
        im_scaled = np.dstack(
            [_to_scaled_uint8(im[..., ii], clip_percentile=clip_percentile) for ii in range(3)]
        )
    else:
        im_scaled = _to_scaled_uint8(im, clip_percentile=clip_percentile)
    if im.ndim == 2:
        im_scaled = np.repeat(im_scaled, repeats=3, axis=-1)
    return im_scaled


def _to_scaled_uint8(im: np.ndarray, clip_percentile=1.0) -> np.ndarray:
    """
    Convert an image to uint8, scaling according to the given percentile.
    """
    im_float = im.astype(np.float32, copy=True)
    min_val = np.percentile(im_float.ravel(), clip_percentile)
    max_val = np.percentile(im_float.ravel(), 100.0 - clip_percentile)
    im_float -= min_val
    im_float /= (max_val - min_val)
    im_float *= 255
    return np.clip(im_float, a_min=0, a_max=255).astype(np.uint8)


def _choose_device(device: str = None, verbose=True) -> str:
    """
    Choose a device to use with PyTorch, given the desired device name.
    If a requested device is not specified or not available, then a default is chosen.
    """
    if device is not None:
        if device == 'cuda' and not torch.cuda.is_available():
            device = None
            print('CUDA device requested but not available!')
        if device == 'mps' and not torch.backends.mps.is_available():
            device = None
            print('MPS device requested but not available!')

    if device is None:
        if torch.cuda.is_available():
            device = 'cuda'
        elif torch.backends.mps.is_available():
            device = 'mps'
        else:
            device = 'cpu'
        if verbose:
            print(f'Requesting default device: {device}')

    return device


def count_instances(labels: Union[np.ndarray, torch.Tensor]) -> int:
    """
    Count the total number of labelled pixels in an input tensor.
    :param labels: The input tensor.
    :return: The total number of non-zero labels.
    """
    import fastremap
    if isinstance(labels, torch.Tensor):
        num_labels = len(torch.unique(labels[labels > 0]))
    elif isinstance(labels, np.ndarray):
        num_labels = len(fastremap.unique(labels[labels > 0]))
    else:
        raise Exception("Labels must be numpy array or torch tensor")
    return num_labels


def _estimate_image_modality(img, mask):
    """
    This function estimates the modality of an image (i.e. brightfield, chromogenic or fluorescence) based on the
    mean intensity of the pixels inside and outside the mask.
    """

    if isinstance(img, np.ndarray):
        img = np.atleast_3d(_move_channel_axis(img))
        mask = np.squeeze(mask)

        assert mask.ndim == 2, print("Mask must be 2D, but got shape", mask.shape)
        if count_instances(mask) < 1:
            return "Fluorescence"  # The images don't contain any cells, but they look like fluorescence images.
        elif np.mean(img[:, mask > 0]) > np.mean(img[:, mask == 0]):
            return "Fluorescence"
        else:
            if img.shape[0] == 1:
                return "Brightfield"
            else:
                return "Brightfield"  # "Chromogenic"


    elif isinstance(img, torch.Tensor):
        img = torch.at_least_3d(_move_channel_axis(img))
        mask = torch.squeeze(mask)
        assert mask.ndim == 2, "Mask must be 2D"

        if count_instances(mask) < 1:
            return "Fluorescence"  # The images don't contain any cells, but they look like fluorescence images.
        elif torch.mean(img[:, mask > 0]) > torch.mean(img[:, mask == 0]):
            return "Fluorescence"
        else:
            if img.shape[0] == 1:
                return "Brightfield"
            else:
                return "Brightfield"  # "Chromogenic"


def timer(func):
    import functools
    from line_profiler import LineProfiler
    @functools.wraps(func)
    def wrapper(*args, **kwargs):
        lp = LineProfiler()
        lp_wrapper = lp(func)
        lp_wrapper(*args, **kwargs)
        lp.print_stats()
        value = func(*args, **kwargs)
        return value

    return wrapper




def set_export_paths():
    from pathlib import Path
    if os.environ.get('INSTANSEG_BIOIMAGEIO_PATH'):
        path = Path(os.environ['INSTANSEG_BIOIMAGEIO_PATH'])
    else:
        path = Path(os.path.join(os.path.dirname(__file__),"../bioimageio_models/"))
        os.environ['INSTANSEG_BIOIMAGEIO_PATH'] = str(path)

    if not path.exists():
        path.mkdir(exist_ok=True,parents=True)

    if os.environ.get('INSTANSEG_TORCHSCRIPT_PATH'):
        path = Path(os.environ['INSTANSEG_TORCHSCRIPT_PATH'])
    else:
        path = Path(os.path.join(os.path.dirname(__file__),"../torchscripts/"))
        os.environ['INSTANSEG_TORCHSCRIPT_PATH'] = str(path)

    if not path.exists():
        path.mkdir(exist_ok=True,parents=True)

    if os.environ.get('INSTANSEG_MODEL_PATH'):
        path = Path(os.environ['INSTANSEG_MODEL_PATH'])
    else:
        path = Path(os.path.join(os.path.dirname(__file__),"../models/"))
        os.environ['INSTANSEG_MODEL_PATH'] = str(path)

    if not path.exists():
        path.mkdir(exist_ok=True,parents=True)

    if os.environ.get('EXAMPLE_IMAGE_PATH'):
        path = Path(os.environ['EXAMPLE_IMAGE_PATH'])
    else:
        path = Path(os.path.join(os.path.dirname(__file__),"../examples/"))
        os.environ['EXAMPLE_IMAGE_PATH'] = str(path)

        


def export_to_torchscript(model_str: str, show_example: bool = False, output_dir: str = "../torchscripts",
                          model_path: str = "../models", torchscript_name: str = None, use_optimized_params = False):
    device = 'cpu'
    from instanseg.utils.model_loader import load_model
    import math

    import os
    set_export_paths()
    output_dir = os.environ.get('INSTANSEG_TORCHSCRIPT_PATH')
    model_path = os.environ.get('INSTANSEG_MODEL_PATH')
    example_path = os.environ.get('EXAMPLE_IMAGE_PATH')

    if use_optimized_params:
        import pandas as pd
        #Check is best_params.csv exists in the model folder, if not, use default parameters
        if not os.path.exists(Path(model_path) / model_str / "Results/best_params.csv"):
            print("No best_params.csv found in model folder, using default parameters")
            params = None
        else:
            #Load best_params.csv
            df = pd.read_csv(Path(model_path) / model_str / "Results/best_params.csv",header = None)
            params = {key: value for key, value in df.to_dict('tight')['data']}
    else:
        params = None

    model, model_dict = load_model(folder=model_str, path=model_path)
    model.eval()
    model.to(device)

    cells_and_nuclei = model_dict['cells_and_nuclei']
    pixel_size = model_dict['pixel_size']
    n_sigma = model_dict['n_sigma']


    input_data = tifffile.imread(os.path.join(example_path,"HE_example.tif"))
    #input_data = tifffile.imread("../examples/LuCa1.tif")
    from instanseg.utils.augmentations import Augmentations
    Augmenter = Augmentations()
    input_tensor, _ = Augmenter.to_tensor(input_data, normalize=False)
    input_tensor, _ = Augmenter.normalize(input_tensor)

    if not math.isnan(pixel_size):
        input_tensor, _ = Augmenter.torch_rescale(input_tensor, current_pixel_size=0.5, requested_pixel_size=pixel_size, crop =True, modality="Brightfield")
    input_tensor = input_tensor.to(device)


    if input_tensor.shape[0] != model_dict["dim_in"] and model_dict["dim_in"] != 0 and model_dict["dim_in"] is not None:
        input_tensor = torch.randn((model_dict["dim_in"], input_tensor.shape[1], input_tensor.shape[2])).to(device)
        dim_in = model_dict["dim_in"]
    else:
        dim_in = 3

    from instanseg.utils.loss.instanseg_loss import InstanSeg_Torchscript
    super_model = InstanSeg_Torchscript(model, cells_and_nuclei=cells_and_nuclei, 
                                        pixel_size = pixel_size, 
                                        n_sigma = n_sigma, 
                                        params = params, 
                                        feature_engineering_function = str(model_dict["feature_engineering"]), 
                                        backbone_dim_in= dim_in, 
                                        to_centre = bool(model_dict["to_centre"])).to(device)
    

    out = super_model(input_tensor[None,])
    if show_example:
        show_images([input_tensor] + [i for i in out.squeeze(0)], labels=[i + 1 for i in range(len(out.squeeze(0)))])

    with torch.jit.optimized_execution(should_optimize=True):
        traced_cpu = torch.jit.script(super_model, input_tensor[None,])

    if torchscript_name is None:
        torchscript_name = model_str

    if not os.path.exists(output_dir):
        os.mkdir(output_dir)

    torch.jit.save(traced_cpu, os.path.join(output_dir, torchscript_name + ".pt"))
    print("Saved torchscript model to", os.path.join(output_dir, torchscript_name + ".pt"))



def drag_and_drop_file():
    """
    This opens a window where a user can drop a file and returns the path to the file
    """

    import tkinter as tk
    from tkinterdnd2 import TkinterDnD, DND_FILES

    def drop(event):
        file_path = event.data
        entry_var.set(file_path)

    def save_and_close():
        entry_var.get()
        root.destroy()  # Close the window

    root = TkinterDnD.Tk()
    entry_var = tk.StringVar()
    entry = tk.Entry(root, textvariable=entry_var, width=40)
    entry.pack(pady=20)

    entry.drop_target_register(DND_FILES)
    entry.dnd_bind('<<Drop>>', drop)

    save_button = tk.Button(root, text="Save and Close", command=save_and_close)
    save_button.pack(pady=10)
    root.mainloop()
    return entry_var.get()


def download_model(model_str: str, verbose : bool = True, headers: Optional[str]=None):
    import os
    import requests
    import zipfile
    from io import BytesIO
    import torch


    if not os.environ.get("INSTANSEG_BIOIMAGEIO_PATH"):
        os.environ["INSTANSEG_BIOIMAGEIO_PATH"] = os.path.join(os.path.dirname(__file__),"../bioimageio_models/")

    bioimageio_path = os.environ.get("INSTANSEG_BIOIMAGEIO_PATH")


    # Ensure the directory exists
    os.makedirs(bioimageio_path, exist_ok=True)
    
    release_tag = "instanseg_models_v1"
    url = f"https://api.github.com/repos/instanseg/instanseg/releases/tags/{release_tag}"
    response = requests.get(url, headers=headers)
    response.raise_for_status()  # Raise an error for bad response

    release_data = response.json()
    assets = release_data.get("assets", [])

    if model_str in [asset["name"].replace(".zip","") for asset in assets if asset["name"].endswith(".zip")]:
        url = r"https://github.com/instanseg/instanseg/releases/download/instanseg_models_v1/{}.zip".format(model_str)
        response = requests.get(url)
        response.raise_for_status()  # Raise an error for bad responses
        with zipfile.ZipFile(BytesIO(response.content)) as z:
            z.extractall(bioimageio_path)


        if verbose:
            print(f"Model {model_str} downloaded and extracted to {bioimageio_path}")

        path_to_torchscript_model = bioimageio_path + f"{model_str}/instanseg.pt"
        return torch.jit.load(path_to_torchscript_model)

    else:
<<<<<<< HEAD

        #load model locally

        path_to_torchscript_model = os.path.join(bioimageio_path, model_str, "instanseg.pt")

        if os.path.exists(path_to_torchscript_model):
            return torch.jit.load(path_to_torchscript_model)
        else:
            raise Exception(f"Model {path_to_torchscript_model} not found in the release data or locally. Please check the model name and try again.")

=======
>>>>>>> b1c2381a

        #load model locally

        path_to_torchscript_model = os.path.join(bioimageio_path, model_str, "instanseg.pt")

        if os.path.exists(path_to_torchscript_model):
            return torch.jit.load(path_to_torchscript_model)
        else:
            raise Exception(f"Model {model_str} not found in the release data or locally. Please check the model name and try again.")<|MERGE_RESOLUTION|>--- conflicted
+++ resolved
@@ -879,7 +879,6 @@
         return torch.jit.load(path_to_torchscript_model)
 
     else:
-<<<<<<< HEAD
 
         #load model locally
 
@@ -890,14 +889,6 @@
         else:
             raise Exception(f"Model {path_to_torchscript_model} not found in the release data or locally. Please check the model name and try again.")
 
-=======
->>>>>>> b1c2381a
-
-        #load model locally
-
-        path_to_torchscript_model = os.path.join(bioimageio_path, model_str, "instanseg.pt")
-
-        if os.path.exists(path_to_torchscript_model):
-            return torch.jit.load(path_to_torchscript_model)
-        else:
-            raise Exception(f"Model {model_str} not found in the release data or locally. Please check the model name and try again.")+
+
+
