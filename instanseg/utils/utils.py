--- conflicted
+++ resolved
@@ -899,12 +899,4 @@
         if os.path.exists(path_to_torchscript_model):
             return torch.jit.load(path_to_torchscript_model)
         else:
-<<<<<<< HEAD
-            raise Exception(f"Model {path_to_torchscript_model} not found in the release data or locally. Please check the model name and try again.")
-
-
-
-
-=======
-            raise Exception(f"Model {path_to_torchscript_model} version {version} not found in the release data or locally. Please check the model name and try again.")
->>>>>>> 694e5dc8
+            raise Exception(f"Model {path_to_torchscript_model} version {version} not found in the release data or locally. Please check the model name and try again.")