#!/usr/bin/python

import json
import os
import fastremap
import numpy as np
import tifffile
import torch
from matplotlib import pyplot as plt
import warnings
from typing import Union
from pathlib import Path
import rasterio.features
from rasterio.transform import Affine
from matplotlib.colors import LinearSegmentedColormap
import colorcet as cc
import matplotlib as mpl
import os
import numpy as np
import matplotlib.pyplot as plt
import torch
import tifffile
<<<<<<< HEAD
from typing import Tuple, Optional
import geojson

def moving_average(x, w) -> np.ndarray:
=======
from typing import Optional

def moving_average(x, w):
>>>>>>> 73279217
    """Moving average of an array x with window size w"""
    return np.convolve(x, np.ones(w), 'valid') / w


def plot_average(train, test, clip=99, window_size=10):
    fig = plt.figure(figsize=(10, 10))
    clip_val = np.percentile(test, [clip])
    test = np.clip(test, 0, clip_val[0])
    clip_val = np.percentile(train, [clip])
    train = np.clip(train, 0, clip_val[0])
    plt.plot(moving_average(test, window_size), label="test")
    plt.plot(moving_average(train, window_size), label="train")
    plt.legend()
    return fig


def labels_to_features(lab: np.ndarray,
                       object_type='annotation',
                       connectivity: int = 4,
                       transform: Affine = None,
                       downsample: float = 1.0,
                       include_labels: bool = False,
                       classification: str = None,
                       offset: int = None) -> geojson.FeatureCollection:
    """
    Create a GeoJSON FeatureCollection from a labeled image.

    :param classification: Optional classification added to output features.
    :param offset: Offset added to x coordinates of output features.
    :return: A GeoJSON FeatureCollection.
    """
    features = []

    # Ensure types are valid
    if lab.dtype == bool:
        mask = lab
        lab = lab.astype(np.uint8)
    else:
        mask = lab != 0

    # Create transform from downsample if needed
    if transform is None:
        transform = Affine.scale(downsample)

    # Trace geometries
    for i, obj in enumerate(rasterio.features.shapes(lab, mask=mask,
                                                     connectivity=connectivity, transform=transform)):

        # Create properties
        props = dict(object_type=object_type)
        if include_labels:
            props['measurements'] = [{'name': 'Label', 'value': i}]
        #  pdb.set_trace()

        # Just to show how a classification can be added
        if classification is not None:
            props['classification'] = classification

        if offset is not None:
            coordinates = obj[0]['coordinates']
            coordinates = [
                [(int(x[0] + offset[0]), int(x[1] + offset[1])) for x in coordinates[0]]]
            obj[0]['coordinates'] = coordinates

        po = geojson.Feature(geometry = obj[0], properties=props)

        features.append(po)
    return geojson.FeatureCollection(features)


def interp(image: np.ndarray, shape: float = None, scale:float = None):

    from scipy import interpolate
    x = np.array(range(image.shape[1]))
    y = np.array(range(image.shape[0]))
    interpolate_fn = interpolate.interp2d(x, y, image)

    if shape:
        x_new = np.linspace(0, image.shape[1] - 1, shape[1])
        y_new = np.linspace(0, image.shape[0] - 1, shape[0])
    elif scale:
        x_new = np.linspace(0, image.shape[1] - 1, int(np.floor(image.shape[1] * scale) + 1))
        y_new = np.linspace(0, image.shape[0] - 1, int(np.floor(image.shape[0] * scale) + 1))
    
    znew = interpolate_fn(x_new, y_new)
    return znew



def apply_cmap(x,
               fg_mask: np.ndarray = None,
               cmap: str = "coolwarm_r",
               bg_intensity: int = 255,
               normalize: bool = True):
    """
    Apply a colormap to an image, with a background mask.
    x  and fg_mask should have the same shape, and be numpy arrays.

    """
    import matplotlib.cm as cm
    import matplotlib
    norm = matplotlib.colors.Normalize(vmin=1, vmax=10)

    if fg_mask is None:
        fg_mask = (x != 0).squeeze()
    x_clone = x.copy().astype(np.float32)
    x_clone = x_clone.squeeze()
    fg_clone = x_clone[fg_mask]
    cmap = matplotlib.colormaps.get_cmap(cmap)
    m = cm.ScalarMappable(cmap=cmap,norm = norm)

    rgba_image = m.to_rgba(fg_clone)
    canvas = np.zeros((x_clone.shape[0], x_clone.shape[1], 4)).astype(np.float32)
    canvas[fg_mask] = rgba_image
    canvas = (canvas[:, :, :3] * 255).astype(np.uint8)
    canvas[fg_mask == 0] = bg_intensity
    return canvas







def show_images(*img_list, clip_pct=None, titles=None, save_str=False, n_cols=3, axes=False, cmap="viridis",
                labels=None,
                dpi=None, timer_flag=None, colorbar=True, **args):
    """Designed to plot torch tensor and numpy arrays in windows robustly"""

    if labels is None:
        labels = []
    if titles is None:
        titles = []
    if dpi:
        mpl.rcParams['figure.dpi'] = dpi

    img_list = [img for img in img_list]
    if isinstance(img_list[0], list):
        img_list = img_list[0]

    rows = (len(img_list) - 1) // n_cols + 1
    columns = np.min([n_cols, len(img_list)])
    fig = plt.figure(figsize=(5 * (columns + 1), 5 * (rows + 1)))

    fig.tight_layout()
    grid = plt.GridSpec(rows, columns, figure=fig)
    grid.update(wspace=0.2, hspace=0, left=None, right=None, bottom=None, top=None)

    for i, img in enumerate(img_list):

        if torch.is_tensor(img):
            img = torch.squeeze(img).detach().cpu().numpy()
        img = np.squeeze(img)
        if len(img.shape) > 2:
            img = np.moveaxis(img, np.argmin(img.shape), -1)
            if img.shape[-1] > 4 or img.shape[-1] == 2:
                plt.close()
                show_images([img[..., i] for i in range(img.shape[-1])], clip_pct=clip_pct,
                            titles=["Channel:" + str(i) for i in range(img.shape[-1])], save_str=save_str,
                            n_cols=n_cols, axes=axes, cmap=cmap, colorbar=colorbar)
                continue
        ax1 = plt.subplot(grid[i])
        if not axes:
            plt.axis('off')
        if clip_pct is not None:
            print(np.percentile(img.ravel(), clip_pct), np.percentile(img.ravel(), 100 - clip_pct))
            im = ax1.imshow(img, vmin=np.percentile(img.ravel(), clip_pct),
                            vmax=np.percentile(img.ravel(), 100 - clip_pct))
        if i in labels:
            img = img.astype(int)
            img = fastremap.renumber(img)[0]
            n_instances = len(fastremap.unique(img))
            glasbey_cmap = cc.cm.glasbey_bw_minc_20_minl_30_r.colors
            glasbey_cmap[0] = [0, 0, 0]  # Set bg to black
            cmap_lab = LinearSegmentedColormap.from_list('my_list', glasbey_cmap, N=n_instances)
            im = ax1.imshow(img, cmap=cmap_lab, interpolation='nearest')
        else:
            im = ax1.imshow(img, cmap=cmap, **args)
        if colorbar:
            plt.colorbar(im, ax=ax1, fraction=0.046, pad=0.04)
        if i < len(titles):
            ax1.set_title(titles[i])
    if not save_str:
        # plt.tight_layout()

        if timer_flag is not None:
            plt.show(block=False)
            plt.pause(timer_flag)
            plt.close()

        plt.show()

    if save_str:
        plt.savefig(str(save_str) + ".png", bbox_inches='tight')
        plt.close()
        return None




def display_as_grid(display_list,
                    ncols: int,
                    padding: int = 2,
                    left_titles: Optional[List[str]] = None,
                    top_titles = None,
                    right_side = None,
                    title_height: int = 20,
                    fontsize: float = 12):

    from instanseg.utils.augmentations import Augmentations
    Augmenter = Augmentations()

    tensor_list = []
    for i in display_list:
        disp_tensor = Augmenter.to_tensor(i,normalize = False)[0].to("cpu")
        h,w = disp_tensor.shape[1:]
        tensor_list.append(disp_tensor / disp_tensor.max())

    from torchvision.utils import make_grid

    grid = make_grid(tensor_list, nrow=ncols, padding=padding, pad_value=1)

    fig  = plt.figure(figsize=(10, 10))
    plt.imshow(grid.numpy().transpose(1, 2, 0))
    plt.axis('off')


    if left_titles is not None:
        for idx, dataset in enumerate(left_titles):
            plt.text(-title_height, idx * h + int((h/2)) + 2 * idx , dataset, fontsize=fontsize, color='black', verticalalignment='center', rotation = "vertical")
    if top_titles is not None:
        for idx, dataset in enumerate(top_titles):
            plt.text(idx * w + int((w/2)),  -title_height , dataset, fontsize=fontsize, color='black', verticalalignment = 'center', horizontalalignment='center', rotation = "horizontal")
    if right_side is not None:
        for idx, dataset in enumerate(right_side):
            plt.text(5 * w + 10, idx * h + int((h/2)) + 2 * idx , dataset, fontsize = fontsize, color='black', verticalalignment='center', rotation = 270)
    
    return fig

def _scale_length(size: float, pixel_size: float, do_round=True) -> float:
    """
    Convert length in calibrated units to a length in pixels
    """
    size_pixels = size / pixel_size
    return np.round(size_pixels) if do_round else size_pixels


def _scale_area(size: float, pixel_size: float, do_round=True) -> float:
    """
    Convert area in calibrated units to an area in pixels
    """
    size_pixels = size / (pixel_size * pixel_size)
    return np.round(size_pixels) if do_round else size_pixels


def _move_channel_axis(img: Union[np.ndarray, torch.Tensor], to_back: bool = False) -> Union[np.ndarray, torch.Tensor]:
    if isinstance(img, np.ndarray):
        img = img.squeeze()
        if img.ndim != 3:
            if img.ndim == 2:
                img = img[None,]
            if img.ndim != 3:
                raise ValueError("Input array should be 3D or 2D")
        ch = np.argmin(img.shape)
        if to_back:
            return np.rollaxis(img, ch, 3)

        return np.rollaxis(img, ch, 0)
    elif isinstance(img, torch.Tensor):
        if img.dim() != 3:
            if img.dim() == 2:
                img = img[None,]
            if img.dim() != 3:
                raise ValueError("Input array should be 3D or 2D")
        ch = np.argmin(img.shape)
        if to_back:
            return img.movedim(ch, -1)
        return img.movedim(ch, 0)


def percentile_normalize(img: Union[np.ndarray, torch.Tensor],
                         percentile: float = 0.1,
                         subsampling_factor: int = 1,
                         epsilon: float = 1e-3):

    if isinstance(img, np.ndarray):
        assert img.ndim == 2 or img.ndim == 3, "Image must be 2D or 3D, got image of shape" + str(img.shape)
        img = np.atleast_3d(img)
        channel_axis = np.argmin(img.shape)
        img = _move_channel_axis(img, to_back=True)

        for c in range(img.shape[-1]):
            im_temp = img[::subsampling_factor, ::subsampling_factor, c]
            (p_min, p_max) = np.percentile(im_temp, [percentile, 100 - percentile])
            img[:, :, c] = (img[:, :, c] - p_min) / max(epsilon, p_max - p_min)
       # img = img / np.maximum(0.01, np.max(img))
        return np.moveaxis(img, 2, channel_axis)

    elif isinstance(img, torch.Tensor):
        assert img.ndim == 2 or img.ndim == 3, "Image must be 2D or 3D, got image of shape" + str(img.shape)
        img = torch.atleast_3d(img)
        channel_axis = np.argmin(img.shape)
        img = _move_channel_axis(img, to_back=True)
        for c in range(img.shape[-1]):
            im_temp = img[::subsampling_factor, ::subsampling_factor, c]
            if img.is_cuda or img.is_mps:
                (p_min, p_max) = torch.quantile(im_temp, torch.tensor([percentile / 100, (100 - percentile) / 100],device = im_temp.device))
            else:
                (p_min, p_max) = np.percentile(im_temp.cpu(), [percentile, 100 - percentile])
            img[:, :, c] = (img[:, :, c] - p_min) / max(epsilon, p_max - p_min)
       # img = img / np.maximum(0.01, torch.max(img))
        return img.movedim(2, channel_axis)


def generate_colors(num_colors: int):
    import colorsys
    # Calculate the equally spaced hue values
    hues = [i / float(num_colors) for i in range(num_colors)]

    # Generate RGB colors
    rgb_colors = [list(colorsys.hsv_to_rgb(hue, 1.0, 1.0)) for hue in hues]

    return rgb_colors


def export_annotations_and_images(output_dir, original_image, lab, base_name=None):
    from pathlib import Path
    import os
    if os.path.isfile(output_dir):
        base_name = Path(output_dir).stem
        output_dir = Path(output_dir).parent
    else:
        if not os.path.exists(output_dir):
            os.mkdir(output_dir)
            if base_name is None:
                base_name = "image"

    image = np.atleast_3d(np.squeeze(np.array(original_image)))
    image = _move_channel_axis(image)

    if image.shape[0] == 3:

        features = labels_to_features(lab.astype(np.int32), object_type='annotation', include_labels=True,
                                      classification=None)
        geojson = json.dumps(features)
        with open(os.path.join(output_dir, str(base_name) + '_labels.geojson'), "w") as outfile:
            outfile.write(geojson)

        save_image_with_label_overlay(image, lab, output_dir=output_dir, label_boundary_mode='thick', alpha=0.8,
                                      base_name=base_name)

    else:
        warnings.warn("Did not attempt to save image of shape:")
        print(image.shape)


import matplotlib.colors as mcolors
def color_name_to_rgb(color_name: str):
    """
    Convert a color name to its corresponding RGB values.
    
    :param color_name: The name of the color.
    
    :return: A tuple containing the RGB values.
    """
    return mcolors.to_rgb(color_name)

#
def save_image_with_label_overlay(im: np.ndarray,
                                  lab: np.ndarray,
                                  output_dir: str = "./",
                                  base_name: str = 'image',
                                  clip_percentile: float = 1.0,
                                  scale_per_channel: bool = None,
                                  label_boundary_mode="inner",
                                  label_colors=None,
                                  alpha=1.0,
                                  thickness=3,
                                  return_image=False):
    """
    Save an image as RGB alongside a corresponding label overlay.
    This can be used to quickly visualize the results of a segmentation, generally using the
    default image viewer of the operating system.

    :param im: Image to save. If this is an 8-bit RGB image (channels-last) it will be used as-is,
               otherwise it will be converted to RGB
    :param lab: Label image to overlay
    :param output_dir: Directory to save to
    :param base_name: Base name for the image files to save
    :param clip_percentile: Percentile to clip the image at. Used during RGB conversion, if needed.
    :param scale_per_channel: Whether to scale each channel independently during RGB conversion.
    :param label_boundary_mode: A boundary mode compatible with scikit-image find_boundaries;
                                one of 'thick', 'inner', 'outer', 'subpixel'. If None, the lab is used directly.
    :param alpha: Alpha value for the underlying image when using the overlay.
                  Setting this less than 1 can help the overlay stand out more prominently.
    :return: The input image with corresponding label overlay if lab is a torch Tensor, or nothing otherwise.
    """

    import imageio
    from skimage.color import label2rgb
    from skimage.segmentation import find_boundaries
    from skimage import morphology

    if isinstance(im, torch.Tensor):
        im = torch.clamp(im,0,1).cpu().numpy() * 255 
        im = _move_channel_axis(im,to_back = True).astype(np.uint8)


    if isinstance(lab, torch.Tensor):
        lab = _move_channel_axis(torch.atleast_3d(lab.squeeze())).cpu().numpy()
        
        if lab.shape[0] == 1:
            lab = lab[0]
            image_overlay = save_image_with_label_overlay(im,lab=lab,return_image=True, label_boundary_mode="thick", label_colors=label_colors,thickness=5,alpha=1)
        elif lab.shape[0] == 2:
            nuclei_labels_for_display = lab[0]
            cell_labels_for_display = lab[1] 
            bg = (lab.sum(0) == 0)

            if label_boundary_mode is None:
                from palettable.scientific import diverging as div
                colour_cells = list((np.array(div.Berlin_12.colors[1]) /255))
                colour_nuclei = list( np.array(div.Berlin_12.colors[11] ) /255)
                image_overlay = save_image_with_label_overlay(im,lab=cell_labels_for_display,return_image=True, label_boundary_mode=None, label_colors=colour_cells,thickness=1, alpha = 1)
                image_overlay = save_image_with_label_overlay(image_overlay,lab=nuclei_labels_for_display,return_image=True, label_boundary_mode=None, label_colors=colour_nuclei,thickness=1, alpha = 1)
                image_overlay = save_image_with_label_overlay(image_overlay,lab=nuclei_labels_for_display,return_image=True, label_boundary_mode="thick", label_colors="black",thickness=1, alpha = 1)
                image_overlay = save_image_with_label_overlay(image_overlay,lab=cell_labels_for_display,return_image=True, label_boundary_mode= "thick", label_colors="black",thickness=1, alpha = 1) 
                image_overlay[bg] = (255,255,255)
            else:
                image_overlay = save_image_with_label_overlay(im,lab=cell_labels_for_display,return_image=True, label_boundary_mode=label_boundary_mode, label_colors="cyan",thickness=1, alpha = 1)
                image_overlay = save_image_with_label_overlay(image_overlay,lab=nuclei_labels_for_display,return_image=True, label_boundary_mode=label_boundary_mode, label_colors="magenta",thickness=1, alpha = 1)
        return image_overlay



    # Check if we have an RGB, channels-last image already
    if im.dtype == np.uint8 and im.ndim == 3 and im.shape[2] == 3:
        im_rgb = im.copy()
    else:
        im_rgb = _to_rgb_channels_last(im, clip_percentile=clip_percentile, scale_per_channel=scale_per_channel)

    # Convert labels to boundaries, if required
    if label_boundary_mode is not None:
        bw_boundaries = find_boundaries(lab, mode=label_boundary_mode)
        lab = lab.copy()
        # Need to expand labels for outer boundaries, but have to avoid overwriting known labels
        if label_boundary_mode in ['thick', 'outer']:
            lab2 = morphology.dilation(lab, footprint=np.ones((thickness, thickness)))
            mask_dilated = bw_boundaries & (lab == 0)

            lab[mask_dilated] = lab2[mask_dilated]
        lab[~bw_boundaries] = 0
        mask_temp = bw_boundaries
    else:
        mask_temp = lab != 0

    # Create a labels displayed
    if label_colors is None:
        lab_overlay = label2rgb(lab).astype(np.float32)
    elif label_colors == "red":
        lab_overlay = np.zeros((lab.shape[0], lab.shape[1], 3))
        lab_overlay[lab > 0, 0] = 1
    elif label_colors == "green":
        lab_overlay = np.zeros((lab.shape[0], lab.shape[1], 3))
        lab_overlay[lab > 0, 1] = 1
    elif label_colors == "blue":
        lab_overlay = np.zeros((lab.shape[0], lab.shape[1], 3))
        lab_overlay[lab > 0, 2] = 1
    else:
        if type(label_colors) == str:
            label_colors = color_name_to_rgb(label_colors)
        lab_overlay = np.zeros((lab.shape[0], lab.shape[1], 3))
        lab_overlay[lab > 0] = label_colors
    # else:
    #     raise Exception("label_colors must be red, green, blue or None")

    im_overlay = im_rgb.copy()
    for c in range(im_overlay.shape[-1]):
        im_temp = im_overlay[..., c]
        lab_temp = lab_overlay[..., c]
        im_temp[mask_temp] = (lab_temp[mask_temp] * 255).astype(np.uint8)

    # Make main image translucent, if needed
    if alpha != 1.0:
        alpha_channel = (mask_temp * 255.0).astype(np.uint8)
        alpha_channel[~mask_temp] = alpha * 255
        im_overlay = np.dstack((im_overlay, alpha_channel))
    if return_image:
        return im_overlay

    if base_name is None:
        base_name = "image"

    print(f"Exporting image to {os.path.join(output_dir, f'{base_name}.png')}")
    imageio.imwrite(os.path.join(output_dir, f'{base_name}.png'), im_rgb)
    imageio.imwrite(os.path.join(output_dir, f'{base_name}_overlay.png'), im_overlay)

def display_cells_and_nuclei(lab):
    display = save_image_with_label_overlay(torch.zeros((lab.shape[-2],lab.shape[-1],3)), lab, return_image= True, label_boundary_mode=None,alpha = 1)
    return display

def display_colourized(mIF, random_seed = 0):
    from instanseg.utils.augmentations import Augmentations
    Augmenter=Augmentations()

    mIF = Augmenter.to_tensor(mIF, normalize=False)[0]
    if mIF.shape[0]!=3:
        colour_render,_ = Augmenter.colourize(mIF, random_seed = random_seed)
    else:
        colour_render = Augmenter.to_tensor(mIF, normalize=True)[0]
    colour_render = torch.clamp_(colour_render, 0, 1)
    colour_render = _move_channel_axis(colour_render,to_back = True).detach().numpy()*255
    return colour_render.astype(np.uint8)

def _display_overlay(im, lab):
    assert lab.ndim == 4, "lab must be 4D"
    assert im.ndim == 3, "im must be 3D"
    output_dimension = lab.shape[1]

    im_for_display = display_colourized(im)

    if output_dimension ==1: #Nucleus or cell mask]
        labels_for_display = lab[0,0].cpu().numpy() #Shape is 1,H,W
        image_overlay = save_image_with_label_overlay(im_for_display,lab=labels_for_display,return_image=True, label_boundary_mode="thick", label_colors=None,thickness=10,alpha=0.5)
    elif output_dimension ==2: #Nucleus and cell mask
        nuclei_labels_for_display = lab[0,0].cpu().numpy()
        cell_labels_for_display = lab[0,1].cpu().numpy() #Shape is 1,H,W
        image_overlay = save_image_with_label_overlay(im_for_display,lab=nuclei_labels_for_display,return_image=True, label_boundary_mode="thick", label_colors="red",thickness=10)
        image_overlay = save_image_with_label_overlay(image_overlay,lab=cell_labels_for_display,return_image=True, label_boundary_mode="inner", label_colors="green",thickness=1)
    return image_overlay

def _to_rgb_channels_last(im: np.ndarray,
                          clip_percentile: float = 1.0,
                          scale_per_channel: bool = True,
                          input_channels_first: bool = True) -> np.ndarray:
    """
    Convert an image to RGB, ensuring the output has channels-last ordering.
    """

    if im.ndim < 2 or im.ndim > 3:
        raise ValueError(f"Number of dimensions should be 2 or 3! Image has shape {im.shape}")
    if im.ndim == 3:
        if input_channels_first:
            im = np.moveaxis(im, source=0, destination=-1)
        if im.shape[-1] != 3:
            im = im.mean(axis=-1)
    if im.ndim > 2 and scale_per_channel:
        im_scaled = np.dstack(
            [_to_scaled_uint8(im[..., ii], clip_percentile=clip_percentile) for ii in range(3)]
        )
    else:
        im_scaled = _to_scaled_uint8(im, clip_percentile=clip_percentile)
    if im.ndim == 2:
        im_scaled = np.repeat(im_scaled, repeats=3, axis=-1)
    return im_scaled


def _to_scaled_uint8(im: np.ndarray, clip_percentile=1.0) -> np.ndarray:
    """
    Convert an image to uint8, scaling according to the given percentile.
    """
    im_float = im.astype(np.float32, copy=True)
    min_val = np.percentile(im_float.ravel(), clip_percentile)
    max_val = np.percentile(im_float.ravel(), 100.0 - clip_percentile)
    im_float -= min_val
    im_float /= (max_val - min_val)
    im_float *= 255
    return np.clip(im_float, a_min=0, a_max=255).astype(np.uint8)


def _choose_device(device: str = None, verbose=True) -> str:
    """
    Choose a device to use with PyTorch, given the desired device name.
    If a requested device is not specified or not available, then a default is chosen.
    """
    if device is not None:
        if device == 'cuda' and not torch.cuda.is_available():
            device = None
            print('CUDA device requested but not available!')
        if device == 'mps' and not torch.backends.mps.is_available():
            device = None
            print('MPS device requested but not available!')

    if device is None:
        if torch.cuda.is_available():
            device = 'cuda'
        elif torch.backends.mps.is_available():
            device = 'mps'
        else:
            device = 'cpu'
        if verbose:
            print(f'Requesting default device: {device}')

    return device


def count_instances(labels: Union[np.ndarray, torch.Tensor]) -> int:
    """
    Count the total number of labelled pixels in an input tensor.
    :param labels: The input tensor.
    :return: The total number of non-zero labels.
    """
    import fastremap
    if isinstance(labels, torch.Tensor):
        num_labels = len(torch.unique(labels[labels > 0]))
    elif isinstance(labels, np.ndarray):
        num_labels = len(fastremap.unique(labels[labels > 0]))
    else:
        raise Exception("Labels must be numpy array or torch tensor")
    return num_labels


def _estimate_image_modality(img, mask):
    """
    This function estimates the modality of an image (i.e. brightfield, chromogenic or fluorescence) based on the
    mean intensity of the pixels inside and outside the mask.
    """

    if isinstance(img, np.ndarray):
        img = np.atleast_3d(_move_channel_axis(img))
        mask = np.squeeze(mask)

        assert mask.ndim == 2, print("Mask must be 2D, but got shape", mask.shape)
        if count_instances(mask) < 1:
            return "Fluorescence"  # The images don't contain any cells, but they look like fluorescence images.
        elif np.mean(img[:, mask > 0]) > np.mean(img[:, mask == 0]):
            return "Fluorescence"
        else:
            if img.shape[0] == 1:
                return "Brightfield"
            else:
                return "Brightfield"  # "Chromogenic"


    elif isinstance(img, torch.Tensor):
        img = torch.at_least_3d(_move_channel_axis(img))
        mask = torch.squeeze(mask)
        assert mask.ndim == 2, "Mask must be 2D"

        if count_instances(mask) < 1:
            return "Fluorescence"  # The images don't contain any cells, but they look like fluorescence images.
        elif torch.mean(img[:, mask > 0]) > torch.mean(img[:, mask == 0]):
            return "Fluorescence"
        else:
            if img.shape[0] == 1:
                return "Brightfield"
            else:
                return "Brightfield"  # "Chromogenic"


def timer(func):
    import functools
    from line_profiler import LineProfiler
    @functools.wraps(func)
    def wrapper(*args, **kwargs):
        lp = LineProfiler()
        lp_wrapper = lp(func)
        lp_wrapper(*args, **kwargs)
        lp.print_stats()
        value = func(*args, **kwargs)
        return value

    return wrapper




def set_export_paths():
    from pathlib import Path
    if os.environ.get('INSTANSEG_BIOIMAGEIO_PATH'):
        path = Path(os.environ['INSTANSEG_BIOIMAGEIO_PATH'])
    else:
        path = Path(os.path.join(os.path.dirname(__file__),"../bioimageio_models/"))
        os.environ['INSTANSEG_BIOIMAGEIO_PATH'] = str(path)

    if not path.exists():
        path.mkdir(exist_ok=True,parents=True)

    if os.environ.get('INSTANSEG_TORCHSCRIPT_PATH'):
        path = Path(os.environ['INSTANSEG_TORCHSCRIPT_PATH'])
    else:
        path = Path(os.path.join(os.path.dirname(__file__),"../torchscripts/"))
        os.environ['INSTANSEG_TORCHSCRIPT_PATH'] = str(path)

    if not path.exists():
        path.mkdir(exist_ok=True,parents=True)

    if os.environ.get('INSTANSEG_MODEL_PATH'):
        path = Path(os.environ['INSTANSEG_MODEL_PATH'])
    else:
        path = Path(os.path.join(os.path.dirname(__file__),"../models/"))
        os.environ['INSTANSEG_MODEL_PATH'] = str(path)

    if not path.exists():
        path.mkdir(exist_ok=True,parents=True)

    if os.environ.get('EXAMPLE_IMAGE_PATH'):
        path = Path(os.environ['EXAMPLE_IMAGE_PATH'])
    else:
        path = Path(os.path.join(os.path.dirname(__file__),"../examples/"))
        os.environ['EXAMPLE_IMAGE_PATH'] = str(path)

        


def export_to_torchscript(model_str: str, show_example: bool = False, output_dir: str = "../torchscripts",
                          model_path: str = "../models", torchscript_name: str = None, use_optimized_params = False):
    device = 'cpu'
    from instanseg.utils.model_loader import load_model
    import math

    import os
    set_export_paths()
    output_dir = os.environ.get('INSTANSEG_TORCHSCRIPT_PATH')
    model_path = os.environ.get('INSTANSEG_MODEL_PATH')
    example_path = os.environ.get('EXAMPLE_IMAGE_PATH')

    if use_optimized_params:
        import pandas as pd
        #Check is best_params.csv exists in the model folder, if not, use default parameters
        if not os.path.exists(Path(model_path) / model_str / "Results/best_params.csv"):
            print("No best_params.csv found in model folder, using default parameters")
            params = None
        else:
            #Load best_params.csv
            df = pd.read_csv(Path(model_path) / model_str / "Results/best_params.csv",header = None)
            params = {key: value for key, value in df.to_dict('tight')['data']}
    else:
        params = None

    model, model_dict = load_model(folder=model_str, path=model_path)
    model.eval()
    model.to(device)

    cells_and_nuclei = model_dict['cells_and_nuclei']
    pixel_size = model_dict['pixel_size']
    n_sigma = model_dict['n_sigma']


    input_data = tifffile.imread(os.path.join(example_path,"HE_example.tif"))
    #input_data = tifffile.imread("../examples/LuCa1.tif")
    from instanseg.utils.augmentations import Augmentations
    Augmenter = Augmentations()
    input_tensor, _ = Augmenter.to_tensor(input_data, normalize=False)
    input_tensor, _ = Augmenter.normalize(input_tensor)

    if not math.isnan(pixel_size):
        input_tensor, _ = Augmenter.torch_rescale(input_tensor, current_pixel_size=0.5, requested_pixel_size=pixel_size, crop =True, modality="Brightfield")
    input_tensor = input_tensor.to(device)


    if input_tensor.shape[0] != model_dict["dim_in"] and model_dict["dim_in"] != 0 and model_dict["dim_in"] is not None:
        input_tensor = torch.randn((model_dict["dim_in"], input_tensor.shape[1], input_tensor.shape[2])).to(device)
        dim_in = model_dict["dim_in"]
    else:
        dim_in = 3

    from instanseg.utils.loss.instanseg_loss import InstanSeg_Torchscript
    super_model = InstanSeg_Torchscript(model, cells_and_nuclei=cells_and_nuclei, 
                                        pixel_size = pixel_size, 
                                        n_sigma = n_sigma, 
                                        params = params, 
                                        feature_engineering_function = str(model_dict["feature_engineering"]), 
                                        backbone_dim_in= dim_in, 
                                        to_centre = bool(model_dict["to_centre"])).to(device)
    

    out = super_model(input_tensor[None,])
    if show_example:
        show_images([input_tensor] + [i for i in out.squeeze(0)], labels=[i + 1 for i in range(len(out.squeeze(0)))])

    with torch.jit.optimized_execution(should_optimize=True):
        traced_cpu = torch.jit.script(super_model, input_tensor[None,])

    if torchscript_name is None:
        torchscript_name = model_str

    if not os.path.exists(output_dir):
        os.mkdir(output_dir)

    torch.jit.save(traced_cpu, os.path.join(output_dir, torchscript_name + ".pt"))
    print("Saved torchscript model to", os.path.join(output_dir, torchscript_name + ".pt"))



def drag_and_drop_file():
    """
    This opens a window where a user can drop a file and returns the path to the file
    """

    import tkinter as tk
    from tkinterdnd2 import TkinterDnD, DND_FILES

    def drop(event):
        file_path = event.data
        entry_var.set(file_path)

    def save_and_close():
        entry_var.get()
        root.destroy()  # Close the window

    root = TkinterDnD.Tk()
    entry_var = tk.StringVar()
    entry = tk.Entry(root, textvariable=entry_var, width=40)
    entry.pack(pady=20)

    entry.drop_target_register(DND_FILES)
    entry.dnd_bind('<<Drop>>', drop)

    save_button = tk.Button(root, text="Save and Close", command=save_and_close)
    save_button.pack(pady=10)
    root.mainloop()
    return entry_var.get()


def download_model(model_str: str, verbose : bool = True, headers: Optional[str]=None):
    import os
    import requests
    import zipfile
    from io import BytesIO
    import torch


    if not os.environ.get("INSTANSEG_BIOIMAGEIO_PATH"):
        os.environ["INSTANSEG_BIOIMAGEIO_PATH"] = os.path.join(os.path.dirname(__file__),"../bioimageio_models/")

    bioimageio_path = os.environ.get("INSTANSEG_BIOIMAGEIO_PATH")


    # Ensure the directory exists
    os.makedirs(bioimageio_path, exist_ok=True)
    
    release_tag = "instanseg_models_v1"
    url = f"https://api.github.com/repos/instanseg/instanseg/releases/tags/{release_tag}"
    response = requests.get(url, headers=headers)
    response.raise_for_status()  # Raise an error for bad response

    release_data = response.json()
    assets = release_data.get("assets", [])

    if model_str in [asset["name"].replace(".zip","") for asset in assets if asset["name"].endswith(".zip")]:
        url = r"https://github.com/instanseg/instanseg/releases/download/instanseg_models_v1/{}.zip".format(model_str)
        response = requests.get(url)
        response.raise_for_status()  # Raise an error for bad responses
        with zipfile.ZipFile(BytesIO(response.content)) as z:
            z.extractall(bioimageio_path)


        if verbose:
            print(f"Model {model_str} downloaded and extracted to {bioimageio_path}")

        path_to_torchscript_model = bioimageio_path + f"{model_str}/instanseg.pt"
        return torch.jit.load(path_to_torchscript_model)

    else:

        #load model locally

        path_to_torchscript_model = os.path.join(bioimageio_path, model_str, "instanseg.pt")

        if os.path.exists(path_to_torchscript_model):
            return torch.jit.load(path_to_torchscript_model)
        else:
<<<<<<< HEAD
            raise Exception(f"Model {model_str} not found in the release data or locally. Please check the model name and try again.")
=======
            raise Exception(f"Model {path_to_torchscript_model} not found in the release data or locally. Please check the model name and try again.")




>>>>>>> 73279217
<|MERGE_RESOLUTION|>--- conflicted
+++ resolved
@@ -20,16 +20,10 @@
 import matplotlib.pyplot as plt
 import torch
 import tifffile
-<<<<<<< HEAD
-from typing import Tuple, Optional
+from typing import Optional
 import geojson
 
-def moving_average(x, w) -> np.ndarray:
-=======
-from typing import Optional
-
 def moving_average(x, w):
->>>>>>> 73279217
     """Moving average of an array x with window size w"""
     return np.convolve(x, np.ones(w), 'valid') / w
 
@@ -893,12 +887,4 @@
         if os.path.exists(path_to_torchscript_model):
             return torch.jit.load(path_to_torchscript_model)
         else:
-<<<<<<< HEAD
-            raise Exception(f"Model {model_str} not found in the release data or locally. Please check the model name and try again.")
-=======
-            raise Exception(f"Model {path_to_torchscript_model} not found in the release data or locally. Please check the model name and try again.")
-
-
-
-
->>>>>>> 73279217
+            raise Exception(f"Model {model_str} not found in the release data or locally. Please check the model name and try again.")