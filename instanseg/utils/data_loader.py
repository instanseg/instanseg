--- conflicted
+++ resolved
@@ -47,7 +47,6 @@
                 labels = np.stack((item["nucleus_masks"], item["cell_masks"]))
             elif "nucleus_masks" in item.keys() and "cell_masks" not in item.keys():
                 labels = item['nucleus_masks']
-<<<<<<< HEAD
                 if isinstance(labels, np.ndarray):
                     labels = labels.astype(np.int32)
                 else:
@@ -60,22 +59,11 @@
                 else:
                     labels = np.array(labels).astype(np.int32)
                 labels = np.stack((np.zeros_like(labels) - 1, labels))
-=======
-                labels = np.stack((labels, np.zeros_like(labels).astype(np.int32) - 1))
-            elif "nucleus_masks" not in item.keys() and "cell_masks" in item.keys():
-                labels = item['cell_masks']
-                labels = np.stack((np.zeros_like(labels).astype(np.int32) - 1, labels))
->>>>>>> 3993a6e4
             else:
                 raise NotImplementedError("No labels found")
     else:
         raise NotImplementedError("Target segmentation not recognized", target_segmentation)
-<<<<<<< HEAD
- 
-=======
-
-
->>>>>>> 3993a6e4
+ 
     return labels
  
 
