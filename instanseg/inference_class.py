--- conflicted
+++ resolved
@@ -513,11 +513,7 @@
 
             
 
-<<<<<<< HEAD
-            if img_pixel_size > 1 or img_pixel_size < 0.1 or img_pixel_size is None:
-=======
             if img_pixel_size is None or img_pixel_size > 1 or img_pixel_size < 0.1:
->>>>>>> 136e33e3
                 import warnings
                 warnings.warn("The image pixel size {} is not in microns.".format(img_pixel_size))
                 if pixel_size is not None:
