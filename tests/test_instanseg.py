import torch
import sys
import os
import numpy as np

from pathlib import Path
from instanseg import InstanSeg


def test_inference():
    sys.path = sys.path[1:]

    example_image_folder = Path(os.path.join(os.path.dirname(__file__),"../instanseg/examples/"))
    print(example_image_folder)

    device = "cuda" if sys.platform == "linux" else "cpu"
    instanseg_brightfield = InstanSeg("brightfield_nuclei", verbosity=0, device=device)
    image_array, pixel_size = instanseg_brightfield.read_image(example_image_folder/"HE_example.tif")
    labeled_output, image_tensor  = instanseg_brightfield.eval_small_image(image_array, pixel_size)
    display = instanseg_brightfield.display(image_tensor, labeled_output)

    instanseg_fluorescence = InstanSeg("fluorescence_nuclei_and_cells", verbosity=0, device=device)
    image_array, pixel_size = instanseg_fluorescence.read_image(example_image_folder/"Fluorescence_example.tif")

    labeled_output, image_tensor  = instanseg_fluorescence.eval_small_image(image_array, pixel_size)
    display = instanseg_fluorescence.display(image_tensor, labeled_output)

    instanseg_fluorescence.eval_small_image(torch.randn(1,1,256,256), 0.5)
    
    instanseg_fluorescence.eval_small_image(torch.randn(1,1,256,256), 1, rescale_output = True)
    
    instanseg_fluorescence.eval_small_image(torch.randn(1,1,256,256), 1, rescale_output=False)
    
    instanseg_fluorescence.eval_small_image(torch.randn(1,1,256,256), 1,
                                             rescale_output=False, 
                                             return_image_tensor=False,
                                             normalise = False)
    
    input = torch.randn(1,1,1,1,1,1,1000,1000)
    label,img = instanseg_fluorescence.eval_medium_image(input, 0.5, rescale_output=True)
    assert label.shape[-2:] == input.shape[-2:]

    input = torch.randn(1,1,1000,256)
    label,img = instanseg_fluorescence.eval_medium_image(input, 0.5, rescale_output=True)
    assert label.shape[-2:] == input.shape[-2:]

    input = torch.randn(1,5,512,512)
    label,img = instanseg_fluorescence.eval_medium_image(input, 0.5, rescale_output=True)
    assert label.shape[-2:] == input.shape[-2:]

    input = torch.randn(1,1,256,256)
    label,img = instanseg_fluorescence.eval_medium_image(input, 1, rescale_output=True, normalise = True)
    assert label.shape[-2:] == input.shape[-2:]

    input = torch.randn(1,1,2560,2560)
    label,img = instanseg_fluorescence.eval_medium_image(input, 0.1, rescale_output=True)
    assert label.shape[-2:] == input.shape[-2:]


def test_image_readers():
    sys.path = sys.path[1:]

    example_image_folder = Path(os.path.join(os.path.dirname(__file__),"../instanseg/examples/"))
    print(example_image_folder)
    fluoro_outputs=[]
    he_outputs=[]
    for reader in ["bioio", "skimage.io", "tiffslide"]:

        device = "cuda" if sys.platform == "linux" else "cpu"
        instanseg_brightfield = InstanSeg("brightfield_nuclei", verbosity=0, device=device, image_reader=reader)
        labeled_output = instanseg_brightfield.eval(str(example_image_folder/"HE_example.tif")).cpu().numpy()

        he_outputs.append(labeled_output)
        instanseg_fluorescence = InstanSeg("fluorescence_nuclei_and_cells", verbosity=0, device=device)
        image_array, pixel_size = instanseg_fluorescence.read_image(str(example_image_folder/"Fluorescence_example.tif"))

        labeled_output = [x.cpu().numpy() for x in instanseg_fluorescence.eval_small_image(image_array)]
        fluoro_outputs.append(labeled_output)

    np.testing.assert_equal(he_outputs[0], he_outputs[1])
    np.testing.assert_equal(he_outputs[1], he_outputs[2])
    np.testing.assert_equal(fluoro_outputs[0][0], fluoro_outputs[1][0])
    np.testing.assert_equal(fluoro_outputs[0][1], fluoro_outputs[1][1])
    np.testing.assert_equal(fluoro_outputs[1][0], fluoro_outputs[2][0])
    np.testing.assert_equal(fluoro_outputs[1][1], fluoro_outputs[2][1])

<<<<<<< HEAD


def test_whole_slide_image():
    sys.path = sys.path[1:]

    example_image_folder = Path(os.path.join(os.path.dirname(__file__),"../instanseg/examples/"))
    print(example_image_folder)
    for reader in ["bioio", "skimage.io", "tiffslide"]:

        device = "cuda" if sys.platform == "linux" else "cpu"
        instanseg_brightfield = InstanSeg("brightfield_nuclei", verbosity=0, device=device, image_reader=reader, vram_size_threshold=10, ram_size_threshold=10)
        instanseg_brightfield.eval_whole_slide_image(str(example_image_folder/"HE_example.tif"))

        he_outputs.append(labeled_output)
        instanseg_fluorescence = InstanSeg("fluorescence_nuclei_and_cells", verbosity=0, device=device, vram_size_threshold=10, ram_size_threshold=10)

        instanseg_fluorescence.eval_whole_slide_image(image_array)
=======
>>>>>>> b1c2381a
<|MERGE_RESOLUTION|>--- conflicted
+++ resolved
@@ -84,8 +84,6 @@
     np.testing.assert_equal(fluoro_outputs[1][0], fluoro_outputs[2][0])
     np.testing.assert_equal(fluoro_outputs[1][1], fluoro_outputs[2][1])
 
-<<<<<<< HEAD
-
 
 def test_whole_slide_image():
     sys.path = sys.path[1:]
@@ -101,6 +99,4 @@
         he_outputs.append(labeled_output)
         instanseg_fluorescence = InstanSeg("fluorescence_nuclei_and_cells", verbosity=0, device=device, vram_size_threshold=10, ram_size_threshold=10)
 
-        instanseg_fluorescence.eval_whole_slide_image(image_array)
-=======
->>>>>>> b1c2381a
+        instanseg_fluorescence.eval_whole_slide_image(image_array)