[build-system]
requires = ["hatchling"]
build-backend = "hatchling.build"

[project]
name = "instanseg-torch"
version = "0.0.6"
authors = [
  { name="Thibaut Goldsborough", email="thibaut.golds@gmail.com" },
]
description = "Package for instanseg-torch PyPi"
readme = "README.md"
requires-python = ">=3.9, <3.12"
classifiers = [
    "Programming Language :: Python :: 3",
    "License :: OSI Approved :: Apache Software License",
    "Operating System :: OS Independent",
]

dependencies = [
<<<<<<< HEAD
    "aicsimageio>=4.11.0",
    "bioio>=1.1.0",
=======
    "numpy>=1.26.4",
    "torch>=2.1.1",
    "tqdm>=4.66.1",
    "matplotlib>=3.8.2",
    "einops>=0.7.0",
>>>>>>> 73279217
    "colorcet>=3.0.1",
    "einops>=0.7.0",
    "fastremap>=1.14.0",
    "geojson>=3.1.0",
    "matplotlib>=3.8.2",
    "numpy>=1.26.4",
    "palettable>=3.3.3",
    "rasterio>=1.3.9",
    "scikit-image>=0.22.0",
    "slideio>=2.6.2",
    "tifffile>=2023.12.9",
    "tiffslide>=2.4.0",
    "torch>=2.1.1",
    "tqdm>=4.66.1"
]


[project.optional-dependencies]
test = [
    "pytest~=8.2.2",
    "coverage~=7.6.5",
    "genbadge~=1.1.1"
]
full = [
<<<<<<< HEAD
    "aicsimageio>=4.10.0",
    "bioimageio.core==0.5.11",
    "bioimageio.spec==0.4.9",
    "colorcet>=3.0.1",
    "cucim>=23.10.00",
    "edt",
    "einops>=0.7.0",
    "fastremap>=1.14.0",
    "hyperopt>=0.2.7",
    "imagecodecs>=2024.1.1",
=======
>>>>>>> 73279217
    "ipykernel>=6.28.0",
    "ipywidgets>=8.1.1",
    "jupyterlab>=4.0.10",
    "kornia>=0.7.0",
    "line_profiler>=4.1.3",
    "matplotlib>=3.8.2",
    "monai>=1.3.0",
    "numba>=0.58.1",
    "onnx>=1.15.0",
    "opencv-python>=4.9.0",
    "pip>=23.3.2",
<<<<<<< HEAD
    "rasterio>=1.3.9",
    "scikit-image>=0.22.0",
    "scikit-learn>=1.3.2",
    "scipy>=1.11.4",
    "seaborn>=0.13.1",
    "stardist>=0.8.5",
=======
    "aicsimageio>=4.10.0",
    "bioimageio.core==0.5.11",
    "bioimageio.spec==0.4.9",
    "onnx>=1.15.0",
>>>>>>> 73279217
    "tensorboard>=2.17.0",
    "tifffile>=2023.12.9",
    "tkinterdnd2>=0.4.2",
    "torchstain>=1.3.0",
<<<<<<< HEAD
=======
    "cucim>=23.10.00; platform_system=='Linux'",
    "stardist>=0.8.5",
>>>>>>> 73279217
    "torchvision>=0.16.1",
    "tqdm>=4.66.1"
]

[tool.hatch.build]
include = ["instanseg/**"]
exclude = ["notebooks/**", "instanseg/examples/*", "assets/**"]

[project.urls]
Homepage = "https://github.com/instanseg/instanseg"
Issues = "https://github.com/instanseg/instanseg/issues"<|MERGE_RESOLUTION|>--- conflicted
+++ resolved
@@ -18,16 +18,8 @@
 ]
 
 dependencies = [
-<<<<<<< HEAD
     "aicsimageio>=4.11.0",
     "bioio>=1.1.0",
-=======
-    "numpy>=1.26.4",
-    "torch>=2.1.1",
-    "tqdm>=4.66.1",
-    "matplotlib>=3.8.2",
-    "einops>=0.7.0",
->>>>>>> 73279217
     "colorcet>=3.0.1",
     "einops>=0.7.0",
     "fastremap>=1.14.0",
@@ -52,7 +44,6 @@
     "genbadge~=1.1.1"
 ]
 full = [
-<<<<<<< HEAD
     "aicsimageio>=4.10.0",
     "bioimageio.core==0.5.11",
     "bioimageio.spec==0.4.9",
@@ -63,8 +54,6 @@
     "fastremap>=1.14.0",
     "hyperopt>=0.2.7",
     "imagecodecs>=2024.1.1",
-=======
->>>>>>> 73279217
     "ipykernel>=6.28.0",
     "ipywidgets>=8.1.1",
     "jupyterlab>=4.0.10",
@@ -76,28 +65,16 @@
     "onnx>=1.15.0",
     "opencv-python>=4.9.0",
     "pip>=23.3.2",
-<<<<<<< HEAD
     "rasterio>=1.3.9",
     "scikit-image>=0.22.0",
     "scikit-learn>=1.3.2",
     "scipy>=1.11.4",
     "seaborn>=0.13.1",
     "stardist>=0.8.5",
-=======
-    "aicsimageio>=4.10.0",
-    "bioimageio.core==0.5.11",
-    "bioimageio.spec==0.4.9",
-    "onnx>=1.15.0",
->>>>>>> 73279217
     "tensorboard>=2.17.0",
     "tifffile>=2023.12.9",
     "tkinterdnd2>=0.4.2",
     "torchstain>=1.3.0",
-<<<<<<< HEAD
-=======
-    "cucim>=23.10.00; platform_system=='Linux'",
-    "stardist>=0.8.5",
->>>>>>> 73279217
     "torchvision>=0.16.1",
     "tqdm>=4.66.1"
 ]
