[build-system]
requires = ["hatchling"]
build-backend = "hatchling.build"

[project]
name = "instanseg-torch"
version = "0.0.9"
authors = [
  { name="Thibaut Goldsborough", email="thibaut.golds@gmail.com" },
]
description = "Package for instanseg-torch PyPi"
readme = "README.md"
<<<<<<< HEAD
requires-python = ">=3.9"
=======
requires-python = ">=3.10, <3.12"
>>>>>>> 3470dba7
classifiers = [
    "Programming Language :: Python :: 3",
    "License :: OSI Approved :: Apache Software License",
    "Operating System :: OS Independent",
]

# Core dependencies - minimal set for inference
dependencies = [
<<<<<<< HEAD
    "einops>=0.6.0",
    "fastremap>=1.14.0",
    "matplotlib>=3.7.0",
    "numpy>=1.24.0",
    "scikit-image>=0.21.0",
    "tifffile>=2023.9.0",
    "tiffslide>=2.4.0",
    "torch>=2.0.0",
    "tqdm>=4.65.0",
=======
    "bioio>=1.5.0",
    "bioio-ome-tiff>=1.1.0",
    "colorcet>=3.0.1",
    "einops>=0.7.0",
    "fastremap>=1.14.0",
    "geojson>=3.1.0",
    "matplotlib>=3.8.2",
    "numpy>=1.26.4,<2",
    "palettable>=3.3.3",
    "rasterio>=1.3.9",
    "scikit-image>=0.22.0",
    "slideio>=2.6.2",
    "tifffile>=2023.12.9",
    "tiffslide>=2.5.1",
    "torch>=2.1.1",
    "tqdm>=4.66.1"
>>>>>>> 3470dba7
]

[project.scripts]
inference = "instanseg.scripts.inference:main"

[project.optional-dependencies]
# Additional I/O backends and GeoJSON export
io = [
    "bioio>=1.0.0",
    "bioio-ome-tiff>=1.0.0",
    "geojson>=3.0.0",
    "rasterio>=1.3.0",
    "slideio>=2.6.0",
]
doc = [
    "sphinx~=7.4.5",
    "sphinx-rtd-theme~=2.0.0",
]
test = [
    "pytest~=8.2.2",
    "coverage~=7.6.5",
    "genbadge~=1.1.1",
]
# Full installation for training and all features
full = [
<<<<<<< HEAD
    "instanseg-torch[io]",
    "bioimageio.core~=0.7.0",
    "bioimageio.spec~=0.5.3.5",
=======
    "bioimageio.core~=0.9.0",
    "bioimageio.spec~=0.5.5.4",
>>>>>>> 3470dba7
    "colorcet>=3.0.1",
    "cucim>=23.10.00; platform_system=='Linux'",
    "edt",
    "hyperopt>=0.2.7",
    "imagecodecs>=2024.1.1",
    "ipykernel>=6.28.0",
    "ipywidgets>=8.1.1",
    "jupyterlab>=4.0.10",
    "kornia>=0.7.0",
    "line_profiler>=4.1.3",
    "monai>=1.3.0",
    "onnx>=1.15.0",
    "opencv-python>=4.9.0",
    "palettable>=3.3.3",
    "scikit-learn>=1.3.2",
    "scipy>=1.11.4",
    "seaborn>=0.13.1",
    "tensorboard>=2.17.0",
    "tkinterdnd2>=0.4.2",
    "torchstain>=1.3.0",
    "torchvision>=0.15.0",
]

[tool.hatch.build]
include = ["instanseg/**","instanseg/bioimageio_models/model-index.json"]
exclude = ["scratch_notebooks/**","notebooks/**", "instanseg/examples/*", "assets/**", "instanseg/bioimageio_models/**","!instanseg/bioimageio_models/model-index.json",]

[project.urls]
Homepage = "https://github.com/instanseg/instanseg"
Issues = "https://github.com/instanseg/instanseg/issues"<|MERGE_RESOLUTION|>--- conflicted
+++ resolved
@@ -10,11 +10,7 @@
 ]
 description = "Package for instanseg-torch PyPi"
 readme = "README.md"
-<<<<<<< HEAD
 requires-python = ">=3.9"
-=======
-requires-python = ">=3.10, <3.12"
->>>>>>> 3470dba7
 classifiers = [
     "Programming Language :: Python :: 3",
     "License :: OSI Approved :: Apache Software License",
@@ -23,7 +19,6 @@
 
 # Core dependencies - minimal set for inference
 dependencies = [
-<<<<<<< HEAD
     "einops>=0.6.0",
     "fastremap>=1.14.0",
     "matplotlib>=3.7.0",
@@ -33,24 +28,6 @@
     "tiffslide>=2.4.0",
     "torch>=2.0.0",
     "tqdm>=4.65.0",
-=======
-    "bioio>=1.5.0",
-    "bioio-ome-tiff>=1.1.0",
-    "colorcet>=3.0.1",
-    "einops>=0.7.0",
-    "fastremap>=1.14.0",
-    "geojson>=3.1.0",
-    "matplotlib>=3.8.2",
-    "numpy>=1.26.4,<2",
-    "palettable>=3.3.3",
-    "rasterio>=1.3.9",
-    "scikit-image>=0.22.0",
-    "slideio>=2.6.2",
-    "tifffile>=2023.12.9",
-    "tiffslide>=2.5.1",
-    "torch>=2.1.1",
-    "tqdm>=4.66.1"
->>>>>>> 3470dba7
 ]
 
 [project.scripts]
@@ -76,14 +53,9 @@
 ]
 # Full installation for training and all features
 full = [
-<<<<<<< HEAD
     "instanseg-torch[io]",
-    "bioimageio.core~=0.7.0",
-    "bioimageio.spec~=0.5.3.5",
-=======
     "bioimageio.core~=0.9.0",
     "bioimageio.spec~=0.5.5.4",
->>>>>>> 3470dba7
     "colorcet>=3.0.1",
     "cucim>=23.10.00; platform_system=='Linux'",
     "edt",
