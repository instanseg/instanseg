--- conflicted
+++ resolved
@@ -38,13 +38,10 @@
 
 
 [project.optional-dependencies]
-<<<<<<< HEAD
 doc = [
     "sphinx~=7.4.5",
     "sphinx-rtd-theme~=2.0.0"
 ]
-full = [
-=======
 test = [
     "pytest~=8.2.2",
     "coverage~=7.6.5",
@@ -61,7 +58,6 @@
     "fastremap>=1.14.0",
     "hyperopt>=0.2.7",
     "imagecodecs>=2024.1.1",
->>>>>>> 74fa0ba8
     "ipykernel>=6.28.0",
     "ipywidgets>=8.1.1",
     "jupyterlab>=4.0.10",
